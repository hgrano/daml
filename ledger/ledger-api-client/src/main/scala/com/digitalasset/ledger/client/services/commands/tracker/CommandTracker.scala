// Copyright (c) 2021 Digital Asset (Switzerland) GmbH and/or its affiliates. All rights reserved.
// SPDX-License-Identifier: Apache-2.0

package com.daml.ledger.client.services.commands.tracker

import java.time.{Instant, Duration => JDuration}

import akka.stream.stage._
import akka.stream.{Attributes, Inlet, Outlet}
import com.daml.grpc.{GrpcException, GrpcStatus}
import CompletionResponse.CompletionResponse
import com.daml.ledger.api.v1.command_submission_service._
import com.daml.ledger.api.v1.completion.Completion
import com.daml.ledger.api.v1.ledger_offset.LedgerOffset
<<<<<<< HEAD
=======
import com.daml.ledger.client.services.commands.tracker.CompletionResponse.{
  CompletionFailure,
  CompletionSuccess,
}
>>>>>>> ee34d0f8
import com.daml.ledger.client.services.commands.{CompletionStreamElement, tracker}
import com.daml.util.Ctx
import com.google.protobuf.duration.{Duration => ProtoDuration}
import com.google.protobuf.empty.Empty
import com.google.rpc.code._
import com.google.rpc.status.Status
import io.grpc.{Status => RpcStatus}
import org.slf4j.LoggerFactory

import scala.collection.compat._
import scala.collection.{immutable, mutable}
import scala.concurrent.duration._
import scala.concurrent.{Future, Promise}
import scala.util.control.NoStackTrace
import scala.util.{Failure, Success, Try}

/** Implements the logic of command tracking via two streams, a submit request and command completion stream.
  * These streams behave like standard `Flows`, applying tracking and processing logic along the way,
  * except that:
  * <ul><li>
  * if the command completion stream is failed, cancelled or completed, the submit request
  * stream is completed,
  * </li><li>
  * if the request stream is cancelled or completed, and there are no outstanding tracked commands,
  * the command stream is completed, and
  * </li><li>
  * if the request stream is failed, the stage completes and failure is transmitted to the result stream outlet.
  * </li></ul>
  * Materializes a future that completes when this stage completes or fails,
  * yielding a map containing any commands that were not completed.
  * </li></ul>
  * We also have an output for offsets, so the most recent offsets can be reused for recovery.
  */
// TODO(mthvedt): This should have unit tests.
private[commands] class CommandTracker[Context](maxDeduplicationTime: () => JDuration)
    extends GraphStageWithMaterializedValue[CommandTrackerShape[Context], Future[
      immutable.Map[String, Context]
    ]] {

  private val logger = LoggerFactory.getLogger(this.getClass.getName)

  val submitRequestIn: Inlet[Ctx[Context, SubmitRequest]] =
    Inlet[Ctx[Context, SubmitRequest]]("submitRequestIn")
  val submitRequestOut: Outlet[Ctx[(Context, String), SubmitRequest]] =
    Outlet[Ctx[(Context, String), SubmitRequest]]("submitRequestOut")
  val commandResultIn: Inlet[Either[Ctx[(Context, String), Try[Empty]], CompletionStreamElement]] =
    Inlet[Either[Ctx[(Context, String), Try[Empty]], CompletionStreamElement]]("commandResultIn")
<<<<<<< HEAD
  val resultOut: Outlet[Ctx[Context, CompletionResponse]] =
    Outlet[Ctx[Context, CompletionResponse]]("resultOut")
=======
  val resultOut: Outlet[Ctx[Context, Either[CompletionFailure, CompletionSuccess]]] =
    Outlet[Ctx[Context, Either[CompletionFailure, CompletionSuccess]]]("resultOut")
>>>>>>> ee34d0f8
  val offsetOut: Outlet[LedgerOffset] =
    Outlet[LedgerOffset]("offsetOut")

  override def createLogicAndMaterializedValue(
      inheritedAttributes: Attributes
  ): (GraphStageLogic, Future[Map[String, Context]]) = {

    val promise = Promise[immutable.Map[String, Context]]()

    val logic: TimerGraphStageLogic = new TimerGraphStageLogic(shape) {

      val timeout_detection = "timeout-detection"
      override def preStart(): Unit = {
        scheduleWithFixedDelay(timeout_detection, 1.second, 1.second)

      }

      override protected def onTimer(timerKey: Any): Unit = {
        timerKey match {
          case `timeout_detection` =>
            val timeouts = getOutputForTimeout(Instant.now)
            if (timeouts.nonEmpty) emitMultiple(resultOut, timeouts)
          case _ => // unknown timer, nothing to do
        }
      }

      private val pendingCommands = new mutable.HashMap[String, TrackingData[Context]]()

      setHandler(
        submitRequestOut,
        new OutHandler {
          override def onPull(): Unit = pull(submitRequestIn)

          override def onDownstreamFinish(cause: Throwable): Unit = {
            cancel(submitRequestIn)
            completeStageIfTerminal()
          }
        },
      )

      setHandler(
        submitRequestIn,
        new InHandler {
          override def onPush(): Unit = {
            val submitRequest = grab(submitRequestIn)
            registerSubmission(submitRequest)
            logger.trace(
              "Submitted command {}",
              submitRequest.value.getCommands.commandId,
            )
            push(submitRequestOut, submitRequest.enrich(_ -> _.getCommands.commandId))
          }

          override def onUpstreamFinish(): Unit = {
            logger.trace("Command upstream finished.")
            complete(submitRequestOut)
            completeStageIfTerminal()
          }

          override def onUpstreamFailure(ex: Throwable): Unit = {
            fail(resultOut, ex)
          }
        },
      )

      setHandler(
        resultOut,
        new OutHandler {
          override def onPull(): Unit = if (!hasBeenPulled(commandResultIn)) pull(commandResultIn)
        },
      )

      setHandler(
        commandResultIn,
        new InHandler {

          /** This port was pulled by [[resultOut]], so that port expects an output.
            * If processing the input produces one, we push it through [[resultOut]], otherwise we pull this port again.
            * If multiple outputs are produced (possible with timeouts only) we get rid of them with emitMultiple.
            */
          override def onPush(): Unit = {
            grab(commandResultIn) match {
              case Left(submitResponse) =>
                pushResultOrPullCommandResultIn(handleSubmitResponse(submitResponse))

              case Right(CompletionStreamElement.CompletionElement(completion)) =>
                pushResultOrPullCommandResultIn(getOutputForCompletion(completion))

              case Right(CompletionStreamElement.CheckpointElement(checkpoint)) =>
                if (!hasBeenPulled(commandResultIn)) pull(commandResultIn)
                checkpoint.offset.foreach(emit(offsetOut, _))
            }

            completeStageIfTerminal()
          }
        },
      )

      setHandler(
        offsetOut,
        new OutHandler {
          override def onPull(): Unit =
            () //nothing to do here as the offset stream will be read with constant demand, storing the latest element
        },
      )

      private def pushResultOrPullCommandResultIn(
<<<<<<< HEAD
          compl: Option[Ctx[Context, CompletionResponse]]
=======
          compl: Option[Ctx[Context, Either[CompletionFailure, CompletionSuccess]]]
>>>>>>> ee34d0f8
      ): Unit = {
        // The command tracker detects timeouts outside the regular pull/push
        // mechanism of the input/output ports. Basically the timeout
        // detection jumps the line when emitting outputs on `resultOut`. If it
        // then processes a regular completion, it tries to push to `resultOut`
        // even though it hasn't been pulled again in the meantime. Using `emit`
        // instead of `push` when a completion arrives makes akka take care of
        // handling the signaling properly.
        compl.fold(if (!hasBeenPulled(commandResultIn)) pull(commandResultIn))(emit(resultOut, _))
      }

      private def completeStageIfTerminal(): Unit = {
        if (isClosed(submitRequestIn) && pendingCommands.isEmpty) {
          completeStage()
        }
      }

      import CommandTracker.nonTerminalCodes

      private def handleSubmitResponse(submitResponse: Ctx[(Context, String), Try[Empty]]) = {
        val Ctx((_, commandId), value, _) = submitResponse
        value match {
          case Failure(GrpcException(status @ GrpcStatus(code, _), _)) if !nonTerminalCodes(code) =>
            getOutputForTerminalStatusCode(commandId, GrpcStatus.toProto(status))
          case Failure(throwable) =>
            logger.warn(
              s"Service responded with error for submitting command with context ${submitResponse.context}. Status of command is unknown. watching for completion...",
              throwable,
            )
            None
          case Success(_) =>
            logger.trace("Received confirmation that command {} was accepted.", commandId)
            None
        }
      }

      private def registerSubmission(submitRequest: Ctx[Context, SubmitRequest]): Unit = {
        submitRequest.value.commands
          .fold(
            throw new IllegalArgumentException(
              "Commands field is missing from received SubmitRequest in CommandTracker"
            ) with NoStackTrace
          ) { commands =>
            val commandId = commands.commandId
            logger.trace("Begin tracking of command {}", commandId)
            if (pendingCommands.contains(commandId)) {
              // TODO return an error identical to the server side duplicate command error once that's defined.
              throw new IllegalStateException(
                s"A command with id $commandId is already being tracked. CommandIds submitted to the CommandTracker must be unique."
              ) with NoStackTrace
            }
            val commandTimeout = {
              lazy val maxDedup = maxDeduplicationTime()
              val dedup = commands.deduplicationTime.getOrElse(
                ProtoDuration.of(maxDedup.getSeconds, maxDedup.getNano)
              )
              Instant.now().plusSeconds(dedup.seconds).plusNanos(dedup.nanos.toLong)
            }

            pendingCommands += (commandId ->
              TrackingData(
                commandId,
                commandTimeout,
                submitRequest.context,
              ))
          }
        ()
      }

      private def getOutputForTimeout(instant: Instant) = {
        logger.trace("Checking timeouts at {}", instant)
        pendingCommands.view
          .flatMap { case (commandId, trackingData) =>
            if (trackingData.commandTimeout.isBefore(instant)) {
              pendingCommands -= commandId
              logger.info(
                s"Command {} (command timeout {}) timed out at checkpoint {}.",
                commandId,
                trackingData.commandTimeout,
                instant,
              )
              List(
                Ctx(
                  trackingData.context,
                  Left(
                    CompletionResponse.TimeoutResponse(
                      commandId = trackingData.commandId
                    )
                  ),
                )
              )
            } else {
              Nil
            }
          }
          .to(immutable.Seq)
      }

      private def getOutputForCompletion(completion: Completion) = {
        val (commandId, errorText) = {
          completion.status match {
            case Some(status) if Code.fromValue(status.code) == Code.OK =>
              completion.commandId -> "successful completion of command"
            case _ =>
              completion.commandId -> "failed completion of command"
          }
        }

        logger.trace("Handling {} {}", errorText, completion.commandId: Any)
        pendingCommands.remove(commandId).map { t =>
          Ctx(t.context, tracker.CompletionResponse(completion))
        }
      }

      private def getOutputForTerminalStatusCode(
          commandId: String,
          status: Status,
<<<<<<< HEAD
      ): Option[Ctx[Context, CompletionResponse]] = {
=======
      ): Option[Ctx[Context, Either[CompletionFailure, CompletionSuccess]]] = {
>>>>>>> ee34d0f8
        logger.trace("Handling failure of command {}", commandId)
        pendingCommands
          .remove(commandId)
          .map { t =>
            Ctx(t.context, tracker.CompletionResponse(Completion(commandId, Some(status))))
          }
          .orElse {
            logger.trace("Platform signaled failure for unknown command {}", commandId)
            None
          }
      }

      override def postStop(): Unit = {
        promise.tryComplete(Success(pendingCommands.view.map { case (k, v) =>
          k -> v.context
        }.toMap))
        super.postStop()
      }
    }

    logic -> promise.future
  }

  override def shape: CommandTrackerShape[Context] =
    CommandTrackerShape(submitRequestIn, submitRequestOut, commandResultIn, resultOut, offsetOut)

}

object CommandTracker {
  private val nonTerminalCodes =
    Set(RpcStatus.Code.UNKNOWN, RpcStatus.Code.INTERNAL, RpcStatus.Code.OK)
}<|MERGE_RESOLUTION|>--- conflicted
+++ resolved
@@ -8,17 +8,13 @@
 import akka.stream.stage._
 import akka.stream.{Attributes, Inlet, Outlet}
 import com.daml.grpc.{GrpcException, GrpcStatus}
-import CompletionResponse.CompletionResponse
 import com.daml.ledger.api.v1.command_submission_service._
 import com.daml.ledger.api.v1.completion.Completion
 import com.daml.ledger.api.v1.ledger_offset.LedgerOffset
-<<<<<<< HEAD
-=======
 import com.daml.ledger.client.services.commands.tracker.CompletionResponse.{
   CompletionFailure,
   CompletionSuccess,
 }
->>>>>>> ee34d0f8
 import com.daml.ledger.client.services.commands.{CompletionStreamElement, tracker}
 import com.daml.util.Ctx
 import com.google.protobuf.duration.{Duration => ProtoDuration}
@@ -66,13 +62,8 @@
     Outlet[Ctx[(Context, String), SubmitRequest]]("submitRequestOut")
   val commandResultIn: Inlet[Either[Ctx[(Context, String), Try[Empty]], CompletionStreamElement]] =
     Inlet[Either[Ctx[(Context, String), Try[Empty]], CompletionStreamElement]]("commandResultIn")
-<<<<<<< HEAD
-  val resultOut: Outlet[Ctx[Context, CompletionResponse]] =
-    Outlet[Ctx[Context, CompletionResponse]]("resultOut")
-=======
   val resultOut: Outlet[Ctx[Context, Either[CompletionFailure, CompletionSuccess]]] =
     Outlet[Ctx[Context, Either[CompletionFailure, CompletionSuccess]]]("resultOut")
->>>>>>> ee34d0f8
   val offsetOut: Outlet[LedgerOffset] =
     Outlet[LedgerOffset]("offsetOut")
 
@@ -180,11 +171,7 @@
       )
 
       private def pushResultOrPullCommandResultIn(
-<<<<<<< HEAD
-          compl: Option[Ctx[Context, CompletionResponse]]
-=======
           compl: Option[Ctx[Context, Either[CompletionFailure, CompletionSuccess]]]
->>>>>>> ee34d0f8
       ): Unit = {
         // The command tracker detects timeouts outside the regular pull/push
         // mechanism of the input/output ports. Basically the timeout
@@ -302,11 +289,7 @@
       private def getOutputForTerminalStatusCode(
           commandId: String,
           status: Status,
-<<<<<<< HEAD
-      ): Option[Ctx[Context, CompletionResponse]] = {
-=======
       ): Option[Ctx[Context, Either[CompletionFailure, CompletionSuccess]]] = {
->>>>>>> ee34d0f8
         logger.trace("Handling failure of command {}", commandId)
         pendingCommands
           .remove(commandId)
