--- conflicted
+++ resolved
@@ -8,7 +8,6 @@
 import akka.NotUsed
 import akka.stream.scaladsl.{Concat, Flow, GraphDSL, Merge, Source}
 import akka.stream.{DelayOverflowStrategy, FlowShape, OverflowStrategy}
-import com.daml.ledger.client.services.commands.tracker.CompletionResponse.CompletionResponse
 import com.daml.ledger.api.v1.command_submission_service._
 import com.daml.ledger.api.v1.ledger_offset.LedgerOffset
 import com.daml.ledger.client.services.commands.tracker.CommandTracker
@@ -45,14 +44,10 @@
       startingOffset: LedgerOffset,
       maxDeduplicationTime: () => JDuration,
       backOffDuration: FiniteDuration = 1.second,
-<<<<<<< HEAD
-  ): Flow[Ctx[Context, SubmitRequest], Ctx[Context, CompletionResponse], Materialized[
-=======
   ): Flow[Ctx[Context, SubmitRequest], Ctx[
     Context,
     Either[CompletionFailure, CompletionSuccess],
   ], Materialized[
->>>>>>> ee34d0f8
     SubmissionMat,
     Context,
   ]] = {
