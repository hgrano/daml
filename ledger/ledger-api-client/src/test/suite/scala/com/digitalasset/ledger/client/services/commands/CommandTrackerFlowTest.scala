--- conflicted
+++ resolved
@@ -24,12 +24,8 @@
 import com.daml.ledger.api.v1.ledger_offset.LedgerOffset.Value.{Absolute, Boundary}
 import com.daml.ledger.client.services.commands.tracker.CompletionResponse
 import com.daml.ledger.client.services.commands.tracker.CompletionResponse.{
-<<<<<<< HEAD
-  CompletionResponse,
-=======
   CompletionFailure,
   CompletionSuccess,
->>>>>>> ee34d0f8
   NotOkResponse,
 }
 import com.daml.util.Ctx
@@ -65,12 +61,8 @@
   private val shortDuration = JDuration.ofSeconds(1L)
 
   private lazy val submissionSource = TestSource.probe[Ctx[Int, SubmitRequest]]
-<<<<<<< HEAD
-  private lazy val resultSink = TestSink.probe[Ctx[Int, CompletionResponse]](system)
-=======
   private lazy val resultSink =
     TestSink.probe[Ctx[Int, Either[CompletionFailure, CompletionSuccess]]](system)
->>>>>>> ee34d0f8
 
   private val mrt = Instant.EPOCH.plus(shortDuration)
   private val commandId = "commandId"
@@ -79,10 +71,7 @@
       commandId,
       Some(Status(Code.ABORTED.value)),
     )
-<<<<<<< HEAD
-=======
   private val successStatus = Status(Code.OK.value)
->>>>>>> ee34d0f8
   private val context = 1
   private val submitRequest = newSubmitRequest(commandId)
   private def newSubmitRequest(commandId: String, dedupTime: Option[JDuration] = None) = Ctx(
@@ -100,11 +89,7 @@
 
   private case class Handle(
       submissions: TestPublisher.Probe[Ctx[Int, SubmitRequest]],
-<<<<<<< HEAD
-      completions: TestSubscriber.Probe[Ctx[Int, CompletionResponse]],
-=======
       completions: TestSubscriber.Probe[Ctx[Int, Either[CompletionFailure, CompletionSuccess]]],
->>>>>>> ee34d0f8
       whatever: Future[Map[String, Int]],
       completionsStreamMock: CompletionStreamMock,
   )
@@ -314,13 +299,9 @@
 
         completionStreamMock.send(successfulCompletion(commandId))
 
-<<<<<<< HEAD
-        results.expectNext(Ctx(context, Right(CompletionResponse.CompletionSuccess(commandId, ""))))
-=======
         results.expectNext(
           Ctx(context, Right(CompletionResponse.CompletionSuccess(commandId, "", successStatus)))
         )
->>>>>>> ee34d0f8
         succeed
       }
 
@@ -379,13 +360,9 @@
         // The order below is important to reproduce the issue described in DPP-285.
         results.expectNoMessage()
         results.request(1)
-<<<<<<< HEAD
-        results.expectNext(Ctx(context, Right(CompletionResponse.CompletionSuccess(commandId, ""))))
-=======
         results.expectNext(
           Ctx(context, Right(CompletionResponse.CompletionSuccess(commandId, "", successStatus)))
         )
->>>>>>> ee34d0f8
         succeed
       }
 
@@ -403,13 +380,9 @@
         completionStreamMock.send(successfulCompletion(commandId))
         completionStreamMock.send(successfulCompletion(commandId))
 
-<<<<<<< HEAD
-        results.expectNext(Ctx(context, Right(CompletionResponse.CompletionSuccess(commandId, ""))))
-=======
         results.expectNext(
           Ctx(context, Right(CompletionResponse.CompletionSuccess(commandId, "", successStatus)))
         )
->>>>>>> ee34d0f8
         results.expectNoMessage(1.second)
         succeed
       }
@@ -464,11 +437,7 @@
 
         results.expectNextUnorderedN(commandIds.map { commandId =>
           val successCompletion =
-<<<<<<< HEAD
-            Right(CompletionResponse.CompletionSuccess(commandId, ""))
-=======
             Right(CompletionResponse.CompletionSuccess(commandId, "", successStatus))
->>>>>>> ee34d0f8
           Ctx(context, successCompletion)
         })
         succeed
@@ -499,11 +468,7 @@
             _ = results.expectNext(
               Ctx(
                 context,
-<<<<<<< HEAD
-                Right(CompletionResponse.CompletionSuccess(commandId, "")),
-=======
                 Right(CompletionResponse.CompletionSuccess(commandId, "", successStatus)),
->>>>>>> ee34d0f8
               )
             )
           } yield ()
