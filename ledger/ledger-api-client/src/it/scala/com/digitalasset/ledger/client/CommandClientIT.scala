// Copyright (c) 2021 Digital Asset (Switzerland) GmbH and/or its affiliates. All rights reserved.
// SPDX-License-Identifier: Apache-2.0

package com.daml.ledger.client

import java.time.Duration
import java.util.concurrent.TimeUnit

import akka.NotUsed
import akka.stream.scaladsl.{Sink, Source}
import com.daml.api.util.TimeProvider
import com.daml.dec.DirectExecutionContext
import com.daml.ledger.api.domain
import com.daml.ledger.api.testing.utils.{
  IsStatusException,
  MockMessages,
  SuiteResourceManagementAroundAll,
}
import com.daml.ledger.api.v1.command_completion_service.CommandCompletionServiceGrpc
import com.daml.ledger.api.v1.command_submission_service.{
  CommandSubmissionServiceGrpc,
  SubmitRequest,
}
import com.daml.ledger.api.v1.commands.{Command, CreateCommand, ExerciseCommand}
import com.daml.ledger.api.v1.ledger_offset.LedgerOffset
import com.daml.ledger.api.v1.ledger_offset.LedgerOffset.LedgerBoundary.LEDGER_BEGIN
import com.daml.ledger.api.v1.ledger_offset.LedgerOffset.Value.Boundary
import com.daml.ledger.api.v1.testing.time_service.TimeServiceGrpc
import com.daml.ledger.api.v1.value.{Record, RecordField}
import com.daml.ledger.client.configuration.CommandClientConfiguration
import com.daml.ledger.client.services.commands.tracker.CompletionResponse.{
<<<<<<< HEAD
  NotOkResponse,
  CompletionResponse,
=======
  CompletionFailure,
  CompletionSuccess,
  NotOkResponse,
>>>>>>> ee34d0f8
}
import com.daml.ledger.client.services.commands.{CommandClient, CompletionStreamElement}
import com.daml.ledger.client.services.testing.time.StaticTime
import com.daml.platform.common.LedgerIdMode
import com.daml.platform.participant.util.ValueConversions._
import com.daml.platform.sandbox.config.SandboxConfig
import com.daml.platform.sandbox.services.{SandboxFixture, TestCommands}
import com.daml.util.Ctx
import com.google.rpc.code.Code
import io.grpc.{Status, StatusRuntimeException}
import org.scalatest._
import org.scalatest.matchers.should.Matchers
import org.scalatest.time.Span
import org.scalatest.time.SpanSugar._
import org.scalatest.wordspec.AsyncWordSpec
import scalaz.syntax.tag._

import scala.concurrent.Future
import scala.concurrent.duration.FiniteDuration
import scala.util.Success
import scala.util.control.NonFatal

final class CommandClientIT
    extends AsyncWordSpec
    with TestCommands
    with SandboxFixture
    with Matchers
    with SuiteResourceManagementAroundAll
    with TryValues
    with Inside {

  private val defaultCommandClientConfiguration =
    CommandClientConfiguration(
      maxCommandsInFlight = 1,
      maxParallelSubmissions = 1,
      defaultDeduplicationTime = Duration.ofSeconds(30),
    )

  private val testLedgerId = domain.LedgerId("ledgerId")
  private val testNotLedgerId = domain.LedgerId("hotdog")

  private def commandClientWithoutTime(
      ledgerId: domain.LedgerId,
      applicationId: String = MockMessages.applicationId,
      configuration: CommandClientConfiguration = defaultCommandClientConfiguration,
  ): CommandClient =
    new CommandClient(
      CommandSubmissionServiceGrpc.stub(channel),
      CommandCompletionServiceGrpc.stub(channel),
      ledgerId,
      applicationId,
      configuration,
    )

  private def timeProvider(ledgerId: domain.LedgerId): Future[TimeProvider] = {
    StaticTime
      .updatedVia(TimeServiceGrpc.stub(channel), ledgerId.unwrap)
      .recover { case NonFatal(_) => TimeProvider.UTC }(DirectExecutionContext)
  }

  private def commandClient(
      ledgerId: domain.LedgerId = testLedgerId,
      applicationId: String = MockMessages.applicationId,
      configuration: CommandClientConfiguration = defaultCommandClientConfiguration,
  ): Future[CommandClient] =
    timeProvider(ledgerId)
      .map(_ => commandClientWithoutTime(ledgerId, applicationId, configuration))(
        DirectExecutionContext
      )

  override protected def config: SandboxConfig =
    super.config.copy(ledgerIdMode = LedgerIdMode.Static(testLedgerId))

  private val submittingPartyList = List(MockMessages.party)
  private val LedgerBegin = LedgerOffset(Boundary(LEDGER_BEGIN))

  private def submitRequest(commandId: String, individualCommands: Seq[Command]): SubmitRequest =
    buildRequest(testLedgerId, commandId, individualCommands)

  private def submitRequestWithId(id: String): SubmitRequest =
    submitRequest(
      id,
      List(
        CreateCommand(
          Some(templateIds.dummy),
          Some(
            Record(
              Some(templateIds.dummy),
              Seq(RecordField("operator", Option(MockMessages.party.asParty))),
            )
          ),
        ).wrap
      ),
    )

  // Commands and completions can be read out of order. Since we use GRPC monocalls to send,
  // they can even be sent out of order.
  // With this, we make it happen on purpose, so order-based flakiness is caught quickly.
  private def randomDelay[T](t: T): Source[T, NotUsed] =
    Source.single(t).delay(FiniteDuration((Math.random() * 25).toLong, TimeUnit.MILLISECONDS))

  /** Reads a set of elements expected in the given source. Returns a pair of sets (elements seen, elements not seen).
    */
  private def readExpectedElements[T](
      src: Source[T, NotUsed],
      expected: Set[T],
      timeLimit: Span,
  ): Future[(Set[T], Set[T])] =
    src
      .scan((Set[T](), expected)) { case ((elementsSeen, elementsUnseen), t) =>
        (elementsSeen + t, elementsUnseen - t)
      }
      .takeWhile({ case (_, remainingElements) => remainingElements.nonEmpty }, inclusive = true)
      .takeWithin(timeLimit)
      .runWith(Sink.seq)
      .map(_.last) // one element is guaranteed

<<<<<<< HEAD
  private def submitCommand(req: SubmitRequest): Future[CompletionResponse] =
=======
  private def submitCommand(
      req: SubmitRequest
  ): Future[Either[CompletionFailure, CompletionSuccess]] =
>>>>>>> ee34d0f8
    commandClient().flatMap(_.trackSingleCommand(req))

  private def assertCommandFailsWithCode(
      submitRequest: SubmitRequest,
      expectedErrorCode: Code,
      expectedMessageSubString: String,
  ): Future[Assertion] =
    submitCommand(submitRequest).map { result =>
      inside(result) { case Left(NotOkResponse(_, grpcStatus)) =>
        grpcStatus.code should be(expectedErrorCode.value)
        grpcStatus.message should include(expectedMessageSubString)
      }
    }(DirectExecutionContext)

  /** Reads a set of command IDs expected in the given client after the given checkpoint.
    * Returns a pair of sets (elements seen, elements not seen).
    */
  private def readExpectedCommandIds(
      client: CommandClient,
      checkpoint: LedgerOffset,
      expected: Set[String],
      timeLimit: Span = 6.seconds,
  ): Future[(Set[String], Set[String])] =
    readExpectedElements(
      client.completionSource(submittingPartyList, checkpoint).collect {
        case CompletionStreamElement.CompletionElement(c) => c.commandId
      },
      expected,
      timeLimit,
    )

  private def recordWithArgument(original: Record, fieldToInclude: RecordField): Record =
    original.update(_.fields.modify(recordFieldsWithArgument(_, fieldToInclude)))

  private def recordFieldsWithArgument(
      originalFields: Seq[RecordField],
      fieldToInclude: RecordField,
  ): Seq[RecordField] = {
    var replacedAnElement: Boolean = false
    val updated = originalFields.map { original =>
      if (original.label == fieldToInclude.label) {
        replacedAnElement = true
        fieldToInclude
      } else {
        original
      }
    }
    if (replacedAnElement) updated else originalFields :+ fieldToInclude
  }

  "Command Client" when {
    "asked for ledger end" should {

      "return it" in {
        for {
          client <- commandClient()
          _ <- client.getCompletionEnd()
        } yield {
          succeed
        }
      }

      "fail with the expected status on a ledger Id mismatch" in {
        commandClientWithoutTime(testNotLedgerId)
          .getCompletionEnd()
          .failed map IsStatusException(Status.NOT_FOUND)
      }
    }

    "submitting commands" should {

      "return the contexts for commands as they are submitted" in {
        val contexts = 1 to 10

        for {
          client <- commandClient()
          result <- Source(contexts.map(i => Ctx(i, submitRequestWithId(i.toString))))
            .via(client.submissionFlow())
            .map(_.map(_.isSuccess))
            .runWith(Sink.seq)
        } yield {
          result should contain theSameElementsAs contexts.map(Ctx(_, true))
        }
      }

      "fail with the expected status on a ledger Id mismatch" in {
        Source
          .single(
            Ctx(1, submitRequestWithId("1").update(_.commands.ledgerId := testNotLedgerId.unwrap))
          )
          .via(commandClientWithoutTime(testNotLedgerId).submissionFlow())
          .runWith(Sink.head)
          .map(err => IsStatusException(Status.NOT_FOUND)(err.value.failure.exception))
      }

      "fail with INVALID REQUEST for empty application ids" in {
        val resF = for {
          client <- commandClient(applicationId = "")
          request = submitRequestWithId("7000").update(_.commands.applicationId := "")
          res <- client.submitSingleCommand(request)
        } yield res

        resF.failed.map { failure =>
          failure should be(a[StatusRuntimeException])
          val ex = failure.asInstanceOf[StatusRuntimeException]
          ex.getStatus.getCode.value() shouldEqual Code.INVALID_ARGUMENT.value
          ex.getStatus.getDescription should include("application_id")
        }
      }
    }

    "reading completions" should {

      "fail with INVALID REQUEST for empty application ids" in {
        val completionsF = for {
          client <- commandClient(applicationId = "")
          completionsSource = client.completionSource(submittingPartyList, LedgerBegin)
          completions <- completionsSource.takeWithin(5.seconds).runWith(Sink.seq)
        } yield (completions)

        completionsF.failed.map { failure =>
          failure should be(a[StatusRuntimeException])
          val ex = failure.asInstanceOf[StatusRuntimeException]
          ex.getStatus.getCode.value() shouldEqual Code.INVALID_ARGUMENT.value
          ex.getStatus.getDescription should include("application_id")
        }
      }

      "fail with the expected status on a ledger Id mismatch" in {
        commandClientWithoutTime(testNotLedgerId)
          .completionSource(submittingPartyList, LedgerBegin)
          .runWith(Sink.head)
          .failed map IsStatusException(Status.NOT_FOUND)
      }

      "return completions of commands submitted before subscription if they are after the offset" in {
        val numCommands = 10
        val offset = 5000
        val lastCommandId = offset + numCommands - 1
        val commandIds = offset to lastCommandId
        val commandIdStrings = Set(commandIds.map(_.toString): _*)

        // val for type inference
        val resultF = for {
          client <- commandClient()
          checkpoint <- client.getCompletionEnd()
          submissionResults <- Source(commandIds.map(i => Ctx(i, submitRequestWithId(i.toString))))
            .flatMapMerge(10, randomDelay)
            .via(client.submissionFlow())
            .map(_.value)
            .runWith(Sink.seq)
          _ = submissionResults.foreach(v => v shouldBe a[Success[_]])

          result <- readExpectedCommandIds(client, checkpoint.getOffset, commandIdStrings)
        } yield {
          result
        }

        resultF map { case (seenCommandIds, remainingCommandIds) =>
          // N.B.: completions may include already-seen elements, and may be out of order
          seenCommandIds should contain allElementsOf commandIdStrings
          remainingCommandIds.toList should have length 0
          Succeeded
        }
      }

      "return completions of commands that are submitted after subscription" in {
        val numCommands = 10
        val offset = 5100
        val lastCommandId = offset + numCommands - 1
        val commandIds = offset to lastCommandId
        val commandIdStrings = Set(commandIds.map(_.toString): _*)

        for {
          client <- commandClient()
          checkpoint <- client.getCompletionEnd()
          _ <- Source(commandIds.map(i => Ctx(i, submitRequestWithId(i.toString))))
            .flatMapMerge(10, randomDelay)
            .via(client.submissionFlow())
            .map(_.context)
            .runWith(Sink.ignore)
          (seenCommandIds, remainingCommandIds) <- readExpectedCommandIds(
            client,
            checkpoint.getOffset,
            commandIdStrings,
          )
        } yield {
          seenCommandIds should contain allElementsOf commandIdStrings
          remainingCommandIds.toList should have length 0
        }
      }
    }

    "tracking commands" should {

      "return the contexts for commands as they are completed" in {
        val contexts = 6001.to(6010)

        for {
          client <- commandClient()
          tracker <- client.trackCommands[Int](submittingPartyList)
          result <- Source(contexts.map(i => Ctx(i, submitRequestWithId(i.toString))))
            .via(tracker)
            .map(_.context)
            .runWith(Sink.seq)
        } yield {
          result should contain theSameElementsAs contexts
        }
      }

      "complete the stream when there's nothing to track" in {
        for {
          client <- commandClient()
          tracker <- client.trackCommands[Int](submittingPartyList)
          _ <- Source.empty[Ctx[Int, SubmitRequest]].via(tracker).runWith(Sink.ignore)
        } yield {
          succeed
        }
      }

      "not accept commands with missing args, return INVALID_ARGUMENT" in {
        val expectedMessageSubstring =
          "Expecting 1 field for record"
        val commandWithInvalidArgs =
          submitRequest(
            "Creating_contracts_for_invalid_arg_test",
            List(CreateCommand(Some(templateIds.dummy), Some(Record())).wrap),
          )

        assertCommandFailsWithCode(
          commandWithInvalidArgs,
          Code.INVALID_ARGUMENT,
          expectedMessageSubstring,
        )
      }

      "not accept commands with args of the wrong type, return INVALID_ARGUMENT" in {
        val expectedMessageSubstring =
          "mismatching type"
        val command =
          submitRequest(
            "Boolean_param_with_wrong_type",
            List(
              CreateCommand(
                Some(templateIds.dummy),
                Some(
                  List("operator" -> true.asBoolean)
                    .asRecordOf(templateIds.dummy)
                ),
              ).wrap
            ),
          )

        assertCommandFailsWithCode(
          command,
          Code.INVALID_ARGUMENT,
          expectedMessageSubstring,
        )
      }

      "not accept commands with unknown args, return INVALID_ARGUMENT" in {
        val expectedMessageSubstring =
          "Missing record label"
        val command =
          submitRequest(
            "Param_with_wrong_name",
            List(
              CreateCommand(
                Some(templateIds.dummy),
                Some(
                  List("hotdog" -> true.asBoolean)
                    .asRecordOf(templateIds.dummy)
                ),
              ).wrap
            ),
          )

        assertCommandFailsWithCode(
          command,
          Code.INVALID_ARGUMENT,
          expectedMessageSubstring,
        )
      }

      "not accept commands with malformed decimals, return INVALID_ARGUMENT" in {
        val commandId = "Malformed_decimal"
        val expectedMessageSubString =
          """Could not read Numeric string "1E-19""""

        val command = submitRequest(
          commandId,
          List(
            CreateCommand(
              Some(templateIds.parameterShowcase),
              Some(recordWithArgument(paramShowcaseArgs, RecordField("decimal", "1E-19".asNumeric))),
            ).wrap
          ),
        )

        assertCommandFailsWithCode(command, Code.INVALID_ARGUMENT, expectedMessageSubString)
      }

      "not accept commands with bad obligables, return INVALID_ARGUMENT" in {
        val command =
          submitRequest(
            "Obligable_error",
            List(
              CreateCommand(
                Some(templateIds.dummy),
                Some(
                  List("operator" -> ("not" + MockMessages.party).asParty)
                    .asRecordOf(templateIds.dummy)
                ),
              ).wrap
            ),
          )

        assertCommandFailsWithCode(command, Code.INVALID_ARGUMENT, "requires authorizers")
      }

      "not accept exercises with bad contract IDs, return ABORTED" in {
        val contractId = "#deadbeefdeadbeefdeadbeefdeadbeefdeadbeefdeadbeefdeadbeefdeadbeef-123"
        val command =
          submitRequest(
            "Exercise_contract_not_found",
            List(
              ExerciseCommand(Some(templateIds.dummy), contractId, "DummyChoice1", Some(unit)).wrap
            ),
          )

        assertCommandFailsWithCode(command, Code.ABORTED, "error")
      }
    }
  }
}<|MERGE_RESOLUTION|>--- conflicted
+++ resolved
@@ -29,14 +29,9 @@
 import com.daml.ledger.api.v1.value.{Record, RecordField}
 import com.daml.ledger.client.configuration.CommandClientConfiguration
 import com.daml.ledger.client.services.commands.tracker.CompletionResponse.{
-<<<<<<< HEAD
-  NotOkResponse,
-  CompletionResponse,
-=======
   CompletionFailure,
   CompletionSuccess,
   NotOkResponse,
->>>>>>> ee34d0f8
 }
 import com.daml.ledger.client.services.commands.{CommandClient, CompletionStreamElement}
 import com.daml.ledger.client.services.testing.time.StaticTime
@@ -154,13 +149,9 @@
       .runWith(Sink.seq)
       .map(_.last) // one element is guaranteed
 
-<<<<<<< HEAD
-  private def submitCommand(req: SubmitRequest): Future[CompletionResponse] =
-=======
   private def submitCommand(
       req: SubmitRequest
   ): Future[Either[CompletionFailure, CompletionSuccess]] =
->>>>>>> ee34d0f8
     commandClient().flatMap(_.trackSingleCommand(req))
 
   private def assertCommandFailsWithCode(
