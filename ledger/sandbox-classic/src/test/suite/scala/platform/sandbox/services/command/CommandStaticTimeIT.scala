// Copyright (c) 2021 Digital Asset (Switzerland) GmbH and/or its affiliates. All rights reserved.
// SPDX-License-Identifier: Apache-2.0

package com.daml.platform.sandbox.services.command

import java.util.concurrent.atomic.AtomicInteger

import com.daml.api.util.TimeProvider
import com.daml.dec.DirectExecutionContext
import com.daml.ledger.api.testing.utils.{MockMessages, SuiteResourceManagementAroundAll}
import com.daml.ledger.api.v1.command_completion_service.CommandCompletionServiceGrpc
import com.daml.ledger.api.v1.command_submission_service.{
  CommandSubmissionServiceGrpc,
  SubmitRequest,
}
import com.daml.ledger.api.v1.commands.CreateCommand
import com.daml.ledger.api.v1.testing.time_service.TimeServiceGrpc
import com.daml.ledger.api.v1.value.{Record, RecordField, Value}
import com.daml.ledger.client.configuration.CommandClientConfiguration
import com.daml.ledger.client.services.commands.CommandClient
import com.daml.ledger.client.services.testing.time.StaticTime
import com.daml.platform.participant.util.ValueConversions._
import com.daml.platform.sandbox.services.{SandboxFixture, TestCommands}
import org.scalatest.OptionValues
import org.scalatest.concurrent.ScalaFutures
import org.scalatest.matchers.should.Matchers
import org.scalatest.wordspec.AsyncWordSpec
import scalaz.syntax.tag._

import scala.concurrent.Future
import scala.util.control.NonFatal

final class CommandStaticTimeIT
    extends AsyncWordSpec
    with Matchers
    with TestCommands
    with SandboxFixture
    with ScalaFutures
    with SuiteResourceManagementAroundAll
    with OptionValues {

  private val newCommandId: () => String = {
    val atomicInteger = new AtomicInteger()
    () => atomicInteger.incrementAndGet().toString
  }

  private lazy val unwrappedLedgerId = ledgerId().unwrap

  private def createCommandClient(): Future[CommandClient] =
    StaticTime
      .updatedVia(TimeServiceGrpc.stub(channel), unwrappedLedgerId)
      .recover { case NonFatal(_) => TimeProvider.UTC }(DirectExecutionContext)
      .map(_ =>
        new CommandClient(
          CommandSubmissionServiceGrpc.stub(channel),
          CommandCompletionServiceGrpc.stub(channel),
          ledgerId(),
          MockMessages.applicationId,
          CommandClientConfiguration(
            maxCommandsInFlight = 1,
            maxParallelSubmissions = 1,
            defaultDeduplicationTime = java.time.Duration.ofSeconds(30),
          ),
        )
      )(DirectExecutionContext)

  private lazy val submitRequest: SubmitRequest =
    MockMessages.submitRequest.update(
      _.commands.ledgerId := unwrappedLedgerId,
      _.commands.commands := List(
        CreateCommand(
          Some(templateIds.dummy),
          Some(
            Record(
              Some(templateIds.dummy),
              Seq(
                RecordField(
                  "operator",
                  Option(
                    Value(Value.Sum.Party(MockMessages.submitAndWaitRequest.commands.get.party))
                  ),
                )
              ),
            )
          ),
        ).wrap
      ),
    )

  "Command and Time Services" when {

    "ledger effective time is within acceptance window" should {

      "commands should be accepted" in {
        for {
          commandClient <- createCommandClient()
          result <- commandClient
            .trackSingleCommand(
              SubmitRequest(
                Some(
                  submitRequest.getCommands
                    .withLedgerId(unwrappedLedgerId)
                    .withCommandId(newCommandId())
                )
              )
            )
        } yield {
<<<<<<< HEAD
          result should matchPattern { case Right(_) =>
          }
=======
          result shouldBe a[Right[_, _]]
>>>>>>> ee34d0f8
        }
      }

    }
  }

}<|MERGE_RESOLUTION|>--- conflicted
+++ resolved
@@ -105,12 +105,7 @@
               )
             )
         } yield {
-<<<<<<< HEAD
-          result should matchPattern { case Right(_) =>
-          }
-=======
           result shouldBe a[Right[_, _]]
->>>>>>> ee34d0f8
         }
       }
 
