// Copyright (c) 2021 Digital Asset (Switzerland) GmbH and/or its affiliates. All rights reserved.
// SPDX-License-Identifier: Apache-2.0

package com.daml.platform.apiserver.services.tracking

import com.daml.ledger.client.services.commands.tracker.CompletionResponse.CompletionResponse
import com.daml.ledger.api.v1.command_service.SubmitAndWaitRequest
<<<<<<< HEAD
=======
import com.daml.ledger.client.services.commands.tracker.CompletionResponse.{
  CompletionFailure,
  CompletionSuccess,
}
>>>>>>> ee34d0f8
import com.daml.logging.LoggingContext

import scala.concurrent.{ExecutionContext, Future}

private[tracking] trait Tracker extends AutoCloseable {

  def track(request: SubmitAndWaitRequest)(implicit
      ec: ExecutionContext,
      loggingContext: LoggingContext,
<<<<<<< HEAD
  ): Future[CompletionResponse]
=======
  ): Future[Either[CompletionFailure, CompletionSuccess]]
>>>>>>> ee34d0f8

}

private[tracking] object Tracker {

  class WithLastSubmission(delegate: Tracker) extends Tracker {

    override def close(): Unit = delegate.close()

    @volatile private var lastSubmission = System.nanoTime()

    def getLastSubmission: Long = lastSubmission

    override def track(request: SubmitAndWaitRequest)(implicit
        ec: ExecutionContext,
        loggingContext: LoggingContext,
<<<<<<< HEAD
    ): Future[CompletionResponse] = {
=======
    ): Future[Either[CompletionFailure, CompletionSuccess]] = {
>>>>>>> ee34d0f8
      lastSubmission = System.nanoTime()
      delegate.track(request)
    }
  }

  object WithLastSubmission {
    def apply(delegate: Tracker): WithLastSubmission = new WithLastSubmission(delegate)
  }
}<|MERGE_RESOLUTION|>--- conflicted
+++ resolved
@@ -3,15 +3,11 @@
 
 package com.daml.platform.apiserver.services.tracking
 
-import com.daml.ledger.client.services.commands.tracker.CompletionResponse.CompletionResponse
 import com.daml.ledger.api.v1.command_service.SubmitAndWaitRequest
-<<<<<<< HEAD
-=======
 import com.daml.ledger.client.services.commands.tracker.CompletionResponse.{
-  CompletionFailure,
   CompletionSuccess,
+  TrackedCompletionFailure,
 }
->>>>>>> ee34d0f8
 import com.daml.logging.LoggingContext
 
 import scala.concurrent.{ExecutionContext, Future}
@@ -21,11 +17,7 @@
   def track(request: SubmitAndWaitRequest)(implicit
       ec: ExecutionContext,
       loggingContext: LoggingContext,
-<<<<<<< HEAD
-  ): Future[CompletionResponse]
-=======
-  ): Future[Either[CompletionFailure, CompletionSuccess]]
->>>>>>> ee34d0f8
+  ): Future[Either[TrackedCompletionFailure, CompletionSuccess]]
 
 }
 
@@ -42,11 +34,7 @@
     override def track(request: SubmitAndWaitRequest)(implicit
         ec: ExecutionContext,
         loggingContext: LoggingContext,
-<<<<<<< HEAD
-    ): Future[CompletionResponse] = {
-=======
-    ): Future[Either[CompletionFailure, CompletionSuccess]] = {
->>>>>>> ee34d0f8
+    ): Future[Either[TrackedCompletionFailure, CompletionSuccess]] = {
       lastSubmission = System.nanoTime()
       delegate.track(request)
     }
