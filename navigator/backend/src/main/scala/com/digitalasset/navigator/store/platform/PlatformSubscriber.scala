--- conflicted
+++ resolved
@@ -267,11 +267,6 @@
                   commandId,
                   error,
                 )
-<<<<<<< HEAD
-              case CompletionResponse.StartingExecutionFailure(_) =>
-              // do nothing here as this can only happen before the command is put in the queue
-=======
->>>>>>> ee34d0f8
             }
         }
       })
