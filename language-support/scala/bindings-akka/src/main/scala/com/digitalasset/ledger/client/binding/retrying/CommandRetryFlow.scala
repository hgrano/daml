--- conflicted
+++ resolved
@@ -9,18 +9,14 @@
 import akka.stream.FlowShape
 import akka.stream.scaladsl.{Flow, GraphDSL, Merge, Partition}
 import com.daml.api.util.TimeProvider
-import com.daml.ledger.client.services.commands.tracker.CompletionResponse.CompletionResponse
 import com.daml.ledger.api.refinements.ApiTypes.Party
 import com.daml.ledger.api.v1.command_submission_service.SubmitRequest
 import com.daml.ledger.client.services.commands.CommandClient
 import com.daml.ledger.client.services.commands.tracker.CompletionResponse
-<<<<<<< HEAD
-=======
 import com.daml.ledger.client.services.commands.tracker.CompletionResponse.{
   CompletionFailure,
   CompletionSuccess,
 }
->>>>>>> ee34d0f8
 import com.daml.util.Ctx
 import com.google.rpc.Code
 import scalaz.syntax.tag._
@@ -30,16 +26,10 @@
 object CommandRetryFlow {
 
   type In[C] = Ctx[C, SubmitRequest]
-<<<<<<< HEAD
-  type Out[C] = Ctx[C, CompletionResponse]
-  type SubmissionFlowType[C] = Flow[In[C], Out[C], NotUsed]
-  type CreateRetryFn[C] = (RetryInfo[C], CompletionResponse) => SubmitRequest
-=======
   type Out[C] = Ctx[C, Either[CompletionFailure, CompletionSuccess]]
   type SubmissionFlowType[C] = Flow[In[C], Out[C], NotUsed]
   type CreateRetryFn[C] =
     (RetryInfo[C], Either[CompletionFailure, CompletionSuccess]) => SubmitRequest
->>>>>>> ee34d0f8
 
   private val RETRY_PORT = 0
   private val PROPAGATE_PORT = 1
@@ -84,41 +74,6 @@
             {
               case Ctx(
                     RetryInfo(request, nrOfRetries, firstSubmissionTime, _),
-<<<<<<< HEAD
-                    result,
-                    _,
-                  ) =>
-                result match {
-                  case Left(value) =>
-                    value match {
-                      case CompletionResponse.NotOkResponse(_, status) =>
-                        if (
-                          (firstSubmissionTime plus maxRetryTime) isBefore timeProvider.getCurrentTime
-                        ) {
-                          RetryLogger.logStopRetrying(
-                            request,
-                            status,
-                            nrOfRetries,
-                            firstSubmissionTime,
-                          )
-                          PROPAGATE_PORT
-                        } else if (RETRYABLE_ERROR_CODES.contains(status.code)) {
-                          RetryLogger.logNonFatal(request, status, nrOfRetries)
-                          RETRY_PORT
-                        } else {
-                          RetryLogger.logFatal(request, status, nrOfRetries)
-                          PROPAGATE_PORT
-                        }
-                      case CompletionResponse.NoStatusInResponse(commandId) =>
-                        statusNotFoundError(commandId)
-                      case CompletionResponse.TimeoutResponse(_) |
-                          CompletionResponse.StartingExecutionFailure(_) =>
-                        PROPAGATE_PORT
-                    }
-                  case Right(_) =>
-                    PROPAGATE_PORT
-                }
-=======
                     Left(CompletionResponse.NotOkResponse(_, status)),
                     _,
                   ) if RETRYABLE_ERROR_CODES.contains(status.code) =>
@@ -147,7 +102,6 @@
                 statusNotFoundError(commandId)
               case Ctx(_, Right(_), _) =>
                 PROPAGATE_PORT
->>>>>>> ee34d0f8
             },
           )
         )
